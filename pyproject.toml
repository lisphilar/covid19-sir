--- conflicted
+++ resolved
@@ -63,11 +63,7 @@
     "ipykernel>=6.29,<8.0",
     "ipywidgets>=8.1.1,<9.0.0",
     "docutils>=0.20.1,<0.23.0",
-<<<<<<< HEAD
-    "Sphinx>=7.2.6,<8.0.0",
-=======
     "Sphinx>=7.2.6,<9.0.0",
->>>>>>> d70b5288
     "sphinx-rtd-theme>=2,<4",
     "sphinxcontrib-seqdiag>=3.0.0,<4.0.0",
     "sphinx-copybutton>=0.5.2,<0.6.0",
